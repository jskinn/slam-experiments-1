--- conflicted
+++ resolved
@@ -334,13 +334,8 @@
                 (3, '{0} translational accuracy length'.format(system_name), 'm'),
                 (5, '{0} rotational accuracy'.format(system_name), 'radians'),
                 (6, '{0} forward precision'.format(system_name), 'm'),
-<<<<<<< HEAD
                 (7, '{0} sideways precision'.format(system_name), 'm'),
                 (8, '{0} vertical precision'.format(system_name), 'm'),
-=======
-                (7, '{0} sideways precicion'.format(system_name), 'm'),
-                (8, '{0} vertical precsion'.format(system_name), 'm'),
->>>>>>> 6b9ce24f
                 (9, '{0} translational precision length'.format(system_name), 'm'),
                 (11, '{0} rotational precision'.format(system_name), 'rad')
             ],
@@ -697,24 +692,14 @@
         (lambda errs: errs[:, 0], 'forward accuracy', 'm', (None, None)),
         (lambda errs: errs[:, 1], 'sideways accuracy', 'm', (None, None)),
         (lambda errs: errs[:, 2], 'vertical accuracy', 'm', (None, None)),
-<<<<<<< HEAD
         (lambda errs: errs[:, 3], 'translational accuracy', 'm', (0, None)),
         (lambda errs: 1 / (1 + errs[:, 3]), 'inverse translational accuracy', 'm', (0, 1)),
-=======
-        (lambda errs: errs[:, 3], 'translational accuracy length', 'm', (0, None)),
-        (lambda errs: 1 / (1 + errs[:, 3]), 'inverse translational accuracy length', 'm', (0, 1)),
->>>>>>> 6b9ce24f
         (lambda errs: errs[:, 5], 'rotational accuracy', 'radians', (0, np.pi)),
         (lambda errs: errs[:, 6], 'forward precision', 'm', (None, None)),
         (lambda errs: errs[:, 7], 'sideways precision', 'm', (None, None)),
         (lambda errs: errs[:, 8], 'vertical precision', 'm', (None, None)),
-<<<<<<< HEAD
         (lambda errs: errs[:, 9], 'translational precision', 'm', (0, None)),
         (lambda errs: 1 / (1 + errs[:, 9]), 'inverse translational precision', 'm', (0, 1)),
-=======
-        (lambda errs: errs[:, 9], 'translational precision length', 'm', (0, None)),
-        (lambda errs: 1 / (1 + errs[:, 9]), 'inverse translational precision length', 'm', (0, 1)),
->>>>>>> 6b9ce24f
         (lambda errs: errs[:, 11], 'rotational precision', 'rad', (0, np.pi))
     ]:
         title = "{0} on {1} {2} distribution".format(system_name, group_name, error_name)
@@ -749,7 +734,7 @@
                 ax.set_xlim(left=bounds[0])
             if bounds[1] is not None:
                 ax.set_xlim(right=bounds[1])
-            ax.set_xlabel('{0} ({1})'.format(error_name, units))
+            ax.set_xlabel('Absolute Error ({0})'.format(units))
             ax.set_ylabel('frequency')
             ax.legend()
 
